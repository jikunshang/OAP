/*
 * Licensed to the Apache Software Foundation (ASF) under one or more
 * contributor license agreements.  See the NOTICE file distributed with
 * this work for additional information regarding copyright ownership.
 * The ASF licenses this file to You under the Apache License, Version 2.0
 * (the "License"); you may not use this file except in compliance with
 * the License.  You may obtain a copy of the License at
 *
 *    http://www.apache.org/licenses/LICENSE-2.0
 *
 * Unless required by applicable law or agreed to in writing, software
 * distributed under the License is distributed on an "AS IS" BASIS,
 * WITHOUT WARRANTIES OR CONDITIONS OF ANY KIND, either express or implied.
 * See the License for the specific language governing permissions and
 * limitations under the License.
 */

package org.apache.spark.sql.execution.datasources.oap.filecache

import java.nio.{ByteBuffer, ByteOrder}

import sun.nio.ch.DirectBuffer

import org.apache.spark.sql.test.oap.SharedOapContext
import org.apache.spark.sql.types.LongType
import org.apache.spark.unsafe.{Platform, VMEMCacheJNI}

class VmemcacheJNISuite extends SharedOapContext{


  test("test Native address ") {

    val key = "key"

    // copy length to offheap buffer
    val bbPut = ByteBuffer.allocateDirect(400)
    for(i <- 0 until 50) {
      bbPut.putLong(i.toLong)
    }
    bbPut.position(0)

    // put
    VMEMCacheJNI.putNative(key.getBytes, null, 0, key.length,
      bbPut.asInstanceOf[DirectBuffer].address(), 0, 400)

    // get
    val bbGet1 = ByteBuffer.allocateDirect(200)
    val bbGet2 = ByteBuffer.allocateDirect(200)
    // get 0- 200
    VMEMCacheJNI.getNative(key.getBytes, null, 0, key.length,
      bbGet1.asInstanceOf[DirectBuffer].address(), 0, 200)
    // get 200 - 400
    VMEMCacheJNI.getNative(key.getBytes, null, 0, key.length,
      bbGet2.asInstanceOf[DirectBuffer].address(), 200, 200)

    bbPut.asLongBuffer()
    bbGet1.asLongBuffer()
    bbGet2.asLongBuffer()
    for ( i <- 0 until 25) {
      assert(bbPut.getLong() == bbGet1.getLong())
    }

    for( i <- 0 until 25) {
      assert( bbPut.getLong() == bbGet2.getLong())
    }
  }

  test("platform test") {
    val src: Long = 1

    val dst = ByteBuffer.allocateDirect(100)
    val get = new Array[Byte](100)

    Platform.copyMemory(src, Platform.LONG_ARRAY_OFFSET,
      null, dst.asInstanceOf[DirectBuffer].address(), LongType.defaultSize)

    Platform.copyMemory(null, dst.asInstanceOf[DirectBuffer].address(),
      get, Platform.BYTE_ARRAY_OFFSET, 100)

    print(ByteBuffer.wrap(get).getLong())
  }

<<<<<<< HEAD
  test(s"vmemcache_get overhead") {
=======
  test("exist test") {
>>>>>>> a4e64ca1
    val path = "/mnt/pmem0/spark"
    val initializeSize = 1024L * 1024 * 1024
    val success = VMEMCacheJNI.initialize(path, initializeSize)

<<<<<<< HEAD
    val SIZE_1M = 1024 * 1024
    val SIZE_10M = 10 * SIZE_1M
    val threadNum = 4

    val threadArray = new Array[Thread](threadNum)
    for( tid <- 0 until threadNum) {
      val t = new Thread(new testThread(tid))
      threadArray(tid) = t
      t.start()
    }

    threadArray.foreach(t => t.join())

    class testThread(id: Int) extends Runnable {
      override def run: Unit = {
        val key = "This is key " + id.toString
        val bbPut = ByteBuffer.allocateDirect(SIZE_10M)
        for (i <- 0 until bbPut.limit() / LongType.defaultSize) {
          bbPut.putLong(i.toLong)
        }
        var startTime = 0L
        VMEMCacheJNI.putNative(key.getBytes(), null, 0, key.getBytes().length,
          bbPut.asInstanceOf[DirectBuffer].address(), 0, SIZE_10M)

        // 2.get 1MB 10 times
        val bbGet1M = ByteBuffer.allocateDirect(SIZE_10M)
        var totalTime: Long = 0
        val timeArray = new Array[Long](10)
        for (i <- 0 until 10) {
          startTime = System.nanoTime()
          VMEMCacheJNI.getNative(key.getBytes(), null, 0, key.getBytes().length,
            bbGet1M.asInstanceOf[DirectBuffer].address() + i * SIZE_1M, i*SIZE_1M, SIZE_1M)
          val endTime = System.nanoTime()
          totalTime += (endTime - startTime)
          timeArray(i) = (endTime - startTime)
        }
        print(s"ThreadId: ${id} vmemcache get 1M total takes ${totalTime / 1000} us.\n\n")

        // 1.get 10MB direct
        val bbGet10M = ByteBuffer.allocateDirect(SIZE_10M)
        startTime = System.nanoTime()
        VMEMCacheJNI.getNative(key.getBytes(), null, 0, key.getBytes().length,
        bbGet10M.asInstanceOf[DirectBuffer].address(), 0, SIZE_10M)
        print(s"threadId: ${id} vmemcache get 10M takes" +
        s" ${(System.nanoTime() - startTime) / 1000} us.\n\n")

      }
    }
=======
    val key = "key"

    // copy length to offheap buffer
    val bbPut = ByteBuffer.allocateDirect(400)
    for(i <- 0 until 50) {
      bbPut.putLong(i.toLong)
    }
    bbPut.position(0)

    // put
    VMEMCacheJNI.putNative(key.getBytes, null, 0, key.length,
      bbPut.asInstanceOf[DirectBuffer].address(), 0, 400)

    val len = VMEMCacheJNI.exist(key.getBytes(), null, 0, key.getBytes().length)
    assert(len == 400)

    val bbGet = ByteBuffer.allocateDirect(len)
    VMEMCacheJNI.getNative(key.getBytes(), null, 0, key.getBytes().length,
      bbGet.asInstanceOf[DirectBuffer].address(), 0, len);

  }

  test("status test") {
    val path = "/mnt/pmem0/spark"
    val initializeSize = 1024L * 1024 * 1024
    val success = VMEMCacheJNI.initialize(path, initializeSize)

    val key = "key"
    // copy length to offheap buffer
    val bbPut = ByteBuffer.allocateDirect(400)
    for(i <- 0 until 50) {
      bbPut.putLong(i.toLong)
    }
    bbPut.position(0)

    // put
    VMEMCacheJNI.putNative(key.getBytes, null, 0, key.length,
      bbPut.asInstanceOf[DirectBuffer].address(), 0, 400)

    val status = new Array[Long](3)
    VMEMCacheJNI.status(status)

    assert(status(0) == 0)
    assert(status(1) == 1)
    assert(status(2) >= 400)

>>>>>>> a4e64ca1
  }
}<|MERGE_RESOLUTION|>--- conflicted
+++ resolved
@@ -26,9 +26,10 @@
 import org.apache.spark.unsafe.{Platform, VMEMCacheJNI}
 
 class VmemcacheJNISuite extends SharedOapContext{
-
-
   test("test Native address ") {
+    val path = "/mnt/pmem0/spark"
+    val initializeSize = 1024L * 1024 * 1024
+    val success = VMEMCacheJNI.initialize(path, initializeSize)
 
     val key = "key"
 
@@ -80,16 +81,64 @@
     print(ByteBuffer.wrap(get).getLong())
   }
 
-<<<<<<< HEAD
-  test(s"vmemcache_get overhead") {
-=======
   test("exist test") {
->>>>>>> a4e64ca1
     val path = "/mnt/pmem0/spark"
     val initializeSize = 1024L * 1024 * 1024
     val success = VMEMCacheJNI.initialize(path, initializeSize)
 
-<<<<<<< HEAD
+    val key = "key"
+
+    // copy length to offheap buffer
+    val bbPut = ByteBuffer.allocateDirect(400)
+    for(i <- 0 until 50) {
+      bbPut.putLong(i.toLong)
+    }
+    bbPut.position(0)
+
+    // put
+    VMEMCacheJNI.putNative(key.getBytes, null, 0, key.length,
+      bbPut.asInstanceOf[DirectBuffer].address(), 0, 400)
+
+    val len = VMEMCacheJNI.exist(key.getBytes(), null, 0, key.getBytes().length)
+    assert(len == 400)
+
+    val bbGet = ByteBuffer.allocateDirect(len)
+    VMEMCacheJNI.getNative(key.getBytes(), null, 0, key.getBytes().length,
+      bbGet.asInstanceOf[DirectBuffer].address(), 0, len);
+
+  }
+
+  test("status test") {
+    val path = "/mnt/pmem0/spark"
+    val initializeSize = 1024L * 1024 * 1024
+    val success = VMEMCacheJNI.initialize(path, initializeSize)
+
+    val key = "key"
+    // copy length to offheap buffer
+    val bbPut = ByteBuffer.allocateDirect(400)
+    for(i <- 0 until 50) {
+      bbPut.putLong(i.toLong)
+    }
+    bbPut.position(0)
+
+    // put
+    VMEMCacheJNI.putNative(key.getBytes, null, 0, key.length,
+      bbPut.asInstanceOf[DirectBuffer].address(), 0, 400)
+
+    val status = new Array[Long](3)
+    VMEMCacheJNI.status(status)
+
+    assert(status(0) == 0)
+    assert(status(1) == 1)
+    assert(status(2) >= 400)
+
+  }
+
+  test(s"vmemcache_get overhead") {
+    val path = "/mnt/pmem0/spark"
+    val initializeSize = 1024L * 1024 * 1024
+    val success = VMEMCacheJNI.initialize(path, initializeSize)
+
     val SIZE_1M = 1024 * 1024
     val SIZE_10M = 10 * SIZE_1M
     val threadNum = 4
@@ -138,53 +187,5 @@
 
       }
     }
-=======
-    val key = "key"
-
-    // copy length to offheap buffer
-    val bbPut = ByteBuffer.allocateDirect(400)
-    for(i <- 0 until 50) {
-      bbPut.putLong(i.toLong)
-    }
-    bbPut.position(0)
-
-    // put
-    VMEMCacheJNI.putNative(key.getBytes, null, 0, key.length,
-      bbPut.asInstanceOf[DirectBuffer].address(), 0, 400)
-
-    val len = VMEMCacheJNI.exist(key.getBytes(), null, 0, key.getBytes().length)
-    assert(len == 400)
-
-    val bbGet = ByteBuffer.allocateDirect(len)
-    VMEMCacheJNI.getNative(key.getBytes(), null, 0, key.getBytes().length,
-      bbGet.asInstanceOf[DirectBuffer].address(), 0, len);
-
-  }
-
-  test("status test") {
-    val path = "/mnt/pmem0/spark"
-    val initializeSize = 1024L * 1024 * 1024
-    val success = VMEMCacheJNI.initialize(path, initializeSize)
-
-    val key = "key"
-    // copy length to offheap buffer
-    val bbPut = ByteBuffer.allocateDirect(400)
-    for(i <- 0 until 50) {
-      bbPut.putLong(i.toLong)
-    }
-    bbPut.position(0)
-
-    // put
-    VMEMCacheJNI.putNative(key.getBytes, null, 0, key.length,
-      bbPut.asInstanceOf[DirectBuffer].address(), 0, 400)
-
-    val status = new Array[Long](3)
-    VMEMCacheJNI.status(status)
-
-    assert(status(0) == 0)
-    assert(status(1) == 1)
-    assert(status(2) >= 400)
-
->>>>>>> a4e64ca1
   }
 }