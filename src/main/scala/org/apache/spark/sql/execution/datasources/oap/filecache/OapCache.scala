/*
 * Licensed to the Apache Software Foundation (ASF) under one or more
 * contributor license agreements.  See the NOTICE file distributed with
 * this work for additional information regarding copyright ownership.
 * The ASF licenses this file to You under the Apache License, Version 2.0
 * (the "License"); you may not use this file except in compliance with
 * the License.  You may obtain a copy of the License at
 *
 *    http://www.apache.org/licenses/LICENSE-2.0
 *
 * Unless required by applicable law or agreed to in writing, software
 * distributed under the License is distributed on an "AS IS" BASIS,
 * WITHOUT WARRANTIES OR CONDITIONS OF ANY KIND, either express or implied.
 * See the License for the specific language governing permissions and
 * limitations under the License.
 */

package org.apache.spark.sql.execution.datasources.oap.filecache

import java.nio.ByteBuffer
<<<<<<< HEAD
import java.util.concurrent.ConcurrentHashMap
=======
import java.util.concurrent.{ConcurrentHashMap, Executors, ExecutorService}
>>>>>>> dcd858df
import java.util.concurrent.atomic.AtomicLong

import scala.collection.JavaConverters._

import com.google.common.cache._
<<<<<<< HEAD
import com.google.common.hash._
import org.apache.arrow.plasma
=======
>>>>>>> dcd858df
import sun.nio.ch.DirectBuffer

import org.apache.spark.SparkEnv
import org.apache.spark.internal.Logging
import org.apache.spark.sql.execution.datasources.OapException
import org.apache.spark.sql.internal.oap.OapConf
import org.apache.spark.sql.oap.OapRuntime
<<<<<<< HEAD
=======
import org.apache.spark.sql.types.LongType
>>>>>>> dcd858df
import org.apache.spark.unsafe.{Platform, VMEMCacheJNI}
import org.apache.spark.util.Utils

trait OapCache {
  val dataFiberSize: AtomicLong = new AtomicLong(0)
  val indexFiberSize: AtomicLong = new AtomicLong(0)
  val dataFiberCount: AtomicLong = new AtomicLong(0)
  val indexFiberCount: AtomicLong = new AtomicLong(0)

  def get(fiber: FiberId): FiberCache
  def put(fiber: FiberCache): Unit
  def getIfPresent(fiber: FiberId): FiberCache
  def getFibers: Set[FiberId]
  def invalidate(fiber: FiberId): Unit
  def invalidateAll(fibers: Iterable[FiberId]): Unit
  def cacheSize: Long
  def cacheCount: Long
  def cacheStats: CacheStats
  def pendingFiberCount: Int
  def cleanUp(): Unit = {
    invalidateAll(getFibers)
    dataFiberSize.set(0L)
    dataFiberCount.set(0L)
    indexFiberSize.set(0L)
    indexFiberCount.set(0L)
  }

  def incFiberCountAndSize(fiber: FiberId, count: Long, size: Long): Unit = {
    if (fiber.isInstanceOf[DataFiberId] || fiber.isInstanceOf[TestDataFiberId]) {
      dataFiberCount.addAndGet(count)
      dataFiberSize.addAndGet(size)
    } else if (
      fiber.isInstanceOf[BTreeFiberId] ||
      fiber.isInstanceOf[BitmapFiberId] ||
      fiber.isInstanceOf[TestIndexFiberId]) {
      indexFiberCount.addAndGet(count)
      indexFiberSize.addAndGet(size)
    }
  }

  def decFiberCountAndSize(fiber: FiberId, count: Long, size: Long): Unit =
    incFiberCountAndSize(fiber, -count, -size)

  protected def cache(fiber: FiberId): FiberCache = {
    val cache = fiber match {
      case DataFiberId(file, columnIndex, rowGroupId) => file.cache(rowGroupId, columnIndex, fiber)
      case BTreeFiberId(getFiberData, _, _, _) => getFiberData.apply()
      case BitmapFiberId(getFiberData, _, _, _) => getFiberData.apply()
      case TestDataFiberId(getFiberData, _) => getFiberData.apply()
      case TestIndexFiberId(getFiberData, _) => getFiberData.apply()
      case _ => throw new OapException("Unexpected FiberId type!")
    }
    cache.fiberId = fiber
    cache
  }

}

class NonEvictPMCache(dramSize: Long,
                      pmSize: Long,
                      cacheGuardianMemory: Long) extends OapCache with Logging {
  // We don't bother the memory use of Simple Cache
  private val cacheGuardian = new CacheGuardian(Int.MaxValue)
  private val _cacheSize: AtomicLong = new AtomicLong(0)
  private val _cacheCount: AtomicLong = new AtomicLong(0)

  val cacheMap : ConcurrentHashMap[FiberId, FiberCache] = new ConcurrentHashMap[FiberId, FiberCache]
  cacheGuardian.start()

  override def get(fiber: FiberId): FiberCache = {
    if (cacheMap.containsKey(fiber)) {
      val fiberCache = cacheMap.get(fiber)
      fiberCache.occupy()
      fiberCache
    } else {
      if (cacheSize < pmSize) {
        val fiberCache = cache(fiber)
        incFiberCountAndSize(fiber, 1, fiberCache.size())
        _cacheSize.addAndGet(fiberCache.size())
        _cacheCount.addAndGet(1)
        fiberCache.occupy()
        cacheMap.put(fiber, fiberCache)
        fiberCache
      } else {
        val fiberCache = cache(fiber)
        incFiberCountAndSize(fiber, 1, fiberCache.size())
        fiberCache.occupy()
        // We only use fiber for once, and CacheGuardian will dispose it after release.
        cacheGuardian.addRemovalFiber(fiber, fiberCache)
        decFiberCountAndSize(fiber, 1, fiberCache.size())
        fiberCache
      }
    }
  }

  override def put(fiber: FiberCache): Unit = {
    throw new OapException("Unsupported in NonEvictCache")
  }

  override def getIfPresent(fiber: FiberId): FiberCache = {
    if (cacheMap.contains(fiber)) {
      cacheMap.get(fiber)
    } else {
      throw new RuntimeException("Key not found")
    }
  }

  override def getFibers: Set[FiberId] = {
    // throw new RuntimeException("Unsupported")
    cacheMap.keySet().asScala.toSet
  }

  override def invalidate(fiber: FiberId): Unit = {
    if (cacheMap.contains(fiber)) {
      cacheMap.remove(fiber)
    }
  }

  override def invalidateAll(fibers: Iterable[FiberId]): Unit = {
    fibers.foreach(invalidate)
  }

  override def cacheSize: Long = {_cacheSize.get()}

  override def cacheCount: Long = {_cacheCount.get()}

  override def cacheStats: CacheStats = CacheStats()

  override def pendingFiberCount: Int = cacheGuardian.pendingFiberCount
}

class SimpleOapCache extends OapCache with Logging {

  // We don't bother the memory use of Simple Cache
  private val cacheGuardian = new CacheGuardian(Int.MaxValue)
  cacheGuardian.start()

  override def get(fiberId: FiberId): FiberCache = {
    val fiberCache = cache(fiberId)
    incFiberCountAndSize(fiberId, 1, fiberCache.size())
    fiberCache.occupy()
    // We only use fiber for once, and CacheGuardian will dispose it after release.
    cacheGuardian.addRemovalFiber(fiberId, fiberCache)
    decFiberCountAndSize(fiberId, 1, fiberCache.size())
    fiberCache
  }

  override def put(fiber: FiberCache): Unit = {
    throw new OapException("Unsupported in SimpleCache")
  }
  override def getIfPresent(fiber: FiberId): FiberCache = null

  override def getFibers: Set[FiberId] = {
    Set.empty
  }

  override def invalidate(fiber: FiberId): Unit = {}

  override def invalidateAll(fibers: Iterable[FiberId]): Unit = {}

  override def cacheSize: Long = 0

  override def cacheStats: CacheStats = CacheStats()

  override def cacheCount: Long = 0

  override def pendingFiberCount: Int = cacheGuardian.pendingFiberCount
}

class VMemCache extends OapCache with Logging {
  private def emptyDataFiber(fiberLength: Long): FiberCache =
    OapRuntime.getOrCreate.memoryManager.getEmptyDataFiberCache(fiberLength)
  private val cacheHitCount: AtomicLong = new AtomicLong(0)
  private val cacheMissCount: AtomicLong = new AtomicLong(0)
  private val cacheTotalGetTime: AtomicLong = new AtomicLong(0)
  private var cacheTotalCount: Long = 0
  private var cacheEvictCount: Long = 0
  private var cacheTotalSize: Long = 0
  private var topOffheapUsed: Long = 0
  // We don't bother the memory use of Simple Cache
  private val cacheGuardian = new CacheGuardian(Int.MaxValue)
  cacheGuardian.start()

  val conf = SparkEnv.get.conf
  val isAsyncWrite = conf.getBoolean(OapConf.OAP_FIBERCACHE_ASYNC_WRITE.key,
    OapConf.OAP_FIBERCACHE_ASYNC_WRITE.defaultValue.get)
  val asyncWriteThreadNum = conf.getInt(OapConf.OAP_FIBERCACHE_ASYNC_WRITE_THREAD_NUM.key,
    OapConf.OAP_FIBERCACHE_ASYNC_WRITE_THREAD_NUM.defaultValue.get)
  val asyncWriteBatch = conf.getLong(OapConf.OAP_FIBERCACHE_ASYNC_WRITE_BATCH_SIZE.key,
    OapConf.OAP_FIBERCACHE_ASYNC_WRITE_BATCH_SIZE.defaultValue.get)
  logInfo(s"Async get Fibers is $isAsyncWrite, thread num is $asyncWriteThreadNum," +
    s" batch size is $asyncWriteBatch")
  lazy val threadPool: ExecutorService = Executors.newFixedThreadPool(24)

  var fiberSet = scala.collection.mutable.Set[FiberId]()
  override def get(fiber: FiberId): FiberCache = {
    val fiberKey = fiber.toFiberKey()
    val startTime = System.currentTimeMillis()
    val res = VMEMCacheJNI.exist(fiberKey.getBytes(), null, 0, fiberKey.getBytes().length)
    logDebug(s"vmemcache.exist return $res ," +
      s" takes ${System.currentTimeMillis() - startTime} ms")
    if (res <= 0) {
      cacheMissCount.addAndGet(1)
      val fiberCache = cache(fiber)
      fiberSet.add(fiber)
      fiberCache.occupy()
      cacheGuardian.addRemovalFiber(fiber, fiberCache)
      fiberCache
    } else { // cache hit
      cacheHitCount.addAndGet(1)
      val length = res
      val fiberCache = emptyDataFiber(length)

      // if needs params, will be fiberCache, fiberId, dataLength
      class asyncGetThread extends Runnable {
        override def run(): Unit = {
          val startTime = System.nanoTime()
          val batchSize = asyncWriteBatch
          val batches: Long = length / batchSize
          val batchLeft: Long = length % batchSize
          for (i: Long <- 0L until batches) {
            VMEMCacheJNI.getNative(fiberKey.getBytes(), null,
              0, fiberKey.getBytes().length, fiberCache.getBaseOffset + i * batchSize,
              (i * batchSize).toInt, batchSize.toInt)
            fiberCache.asyncWriteOffset(batchSize)
          }
          VMEMCacheJNI.getNative(fiberKey.getBytes(), null,
            0, fiberKey.getBytes().length, fiberCache.getBaseOffset + batches * batchSize,
             (batches * batchSize).toInt, batchLeft.toInt)
          fiberCache.asyncWriteOffset(batchLeft)
          val duration = (System.nanoTime() - startTime)
          logDebug(s"async getNative total takes ${duration} ns")
          cacheTotalGetTime.addAndGet(duration)
        }
      }
      if(isAsyncWrite) {
        threadPool.execute(new asyncGetThread())
      } else {
        val startTime = System.nanoTime()
        val get = VMEMCacheJNI.getNative(fiberKey.getBytes(), null, 0, fiberKey.getBytes().length,
          fiberCache.getBaseOffset, 0, fiberCache.size().toInt)
        val duration = (System.nanoTime() - startTime)
        logDebug(s"getNative require ${length} bytes. " +
          s"returns $get bytes, takes ${duration} ns")
        cacheTotalGetTime.addAndGet(duration)
        fiberCache.asyncWriteOffset(fiberCache.size())
      }
      fiberCache.fiberId = fiber
      fiberCache.occupy()
      cacheGuardian.addRemovalFiber(fiber, fiberCache)
      fiberCache
    }
  }

  def put(fiber: FiberCache): Unit = {
    val fiberId = fiber.fiberId
    logDebug(s"vmemcacheput params: fiberkey size: ${fiberId.toFiberKey().length}," +
      s"addr: ${fiber.getBaseOffset}, length: ${fiber.getOccupiedSize().toInt} ")
    val startTime = System.currentTimeMillis()
    val put = VMEMCacheJNI.putNative(fiberId.toFiberKey().getBytes(), null, 0,
      fiberId.toFiberKey().length, fiber.getBaseOffset,
      0, fiber.getOccupiedSize().toInt)
    logDebug(s"Vmemcache_put returns $put ," +
      s"takes ${System.currentTimeMillis() - startTime} ms ")
  }

  override def getIfPresent(fiber: FiberId): FiberCache = null

  override def getFibers: Set[FiberId] = {
    val tmpFiberSet = fiberSet
    // todo: we can implement a VmemcacheJNI.exist(keys:byte[][])
    for(fibId <- tmpFiberSet) {
      val fiberKey = fibId.toFiberKey()
      val get = VMEMCacheJNI.exist(fiberKey.getBytes(), null, 0, fiberKey.getBytes().length)
      if(get <=0 ) {
        fiberSet.remove(fibId)
        logDebug(s"$fiberKey is removed.")
      } else {
        logDebug(s"$fiberKey is still stored.")
      }
    }
    // logInfo(fiberSet.toString());
    fiberSet.toSet
  }

  override def invalidate(fiber: FiberId): Unit = {}

  override def invalidateAll(fibers: Iterable[FiberId]): Unit = {}

  override def cacheSize: Long = 0

  override def cacheStats: CacheStats = {
    val status = new Array[Long](3)
    VMEMCacheJNI.status(status)
    cacheEvictCount = status(0)
    cacheTotalCount = status(1)
    cacheTotalSize = status(2)
    logDebug(s"Current status is evict:$cacheEvictCount," +
      s" count:$cacheTotalCount, size:$cacheTotalSize")
    CacheStats(
      // fiberSet.size, // dataFiberCount
      cacheTotalCount, // dataFiberCount
      cacheTotalSize, // dataFiberSize JNIGet
      0, // indexFiberCount
      0, // indexFiberSize
      cacheGuardian.pendingFiberCount, // pendingFiberCount
      cacheGuardian.pendingFiberSize, // pendingFiberSize
      cacheHitCount.get(), // dataFiberHitCount
      cacheMissCount.get(), // dataFiberMissCount
      cacheHitCount.get(), // dataFiberLoadCount
      cacheTotalGetTime.get(), // dataTotalLoadTime
      cacheEvictCount, // dataEvictionCount
      0, // indexFiberHitCount
      0, // indexFiberMissCount
      0, // indexFiberLoadCount
      0, // indexFiberLoadTime
      0) // indexEvictionCount JNIGet
  }

  override def cacheCount: Long = 0

  override def pendingFiberCount: Int = 0

  override def cleanUp: Unit = {
    super.cleanUp
  }
}

class ExternalCache extends OapCache with Logging {
  private def emptyDataFiber(fiberLength: Long): FiberCache =
    OapRuntime.getOrCreate.memoryManager.getEmptyDataFiberCache(fiberLength)
  // for UT
  private def emptyDataFiberByteBuffer(fiberLength: Long) : FiberCache = {
    val data = ByteBuffer.allocateDirect(fiberLength.toInt)
    val mem = MemoryBlockHolder(CacheEnum.GENERAL, null, data.asInstanceOf[DirectBuffer].address(),
      fiberLength, fiberLength, "DRAM")
    FiberCache(mem)
  }
  private val conf = SparkEnv.get.conf
  private val externalStoreCacheSocket: String =
    conf.get(OapConf.OAP_FIBERCACHE_EXTERNAL_STORE_PATH)
  private var cacheInit: Boolean = false
  def init(): Unit = {
    if (!cacheInit) {
      try {
        System.loadLibrary("plasma_java")
      } catch {
        case e: Exception => logError(s"load plasma jni lib failed " + e.getMessage)
      }
      cacheInit = true
    }
  }
  init()

  private val cacheHitCount: AtomicLong = new AtomicLong(0)
  private val cacheMissCount: AtomicLong = new AtomicLong(0)
  private val cacheTotalGetTime: AtomicLong = new AtomicLong(0)
  private var cacheTotalCount: Long = 0
  private var cacheEvictCount: Long = 0
  private var cacheTotalSize: Long = 0

  private val cacheGuardian = new CacheGuardian(Int.MaxValue)
  cacheGuardian.start()
  val plasmaClient = new plasma.PlasmaClient(externalStoreCacheSocket, "", 0)
  val hf: HashFunction = Hashing.murmur3_128()

  def hash(key: Array[Byte]): Array[Byte] = {
    val ret = new Array[Byte](20)
    hf.newHasher().putBytes(key).hash().writeBytesTo(ret, 0, 20)
    ret
  }
  def hash(key: String): Array[Byte] = {
    hash(key.getBytes())
  }

  def delete(fiberId: FiberId): Unit = {
    val objectId = hash(fiberId.toString)
    plasmaClient.delete(objectId)
  }

  def contains(fiberId: FiberId): Boolean = {
    val objectId = hash(fiberId.toString)
    if (plasmaClient.contains(objectId)) true
    else false
  }

  override def get(fiberId: FiberId): FiberCache = {
    val objectId = hash(fiberId.toString)
    if(contains(fiberId)) {
      logDebug(s"Cache hit, get from external cache.")
      cacheHitCount.addAndGet(1)
      val bb: ByteBuffer = plasmaClient.getByteBuffer(objectId, 2000, false)
      val fiberCache = emptyDataFiber(bb.capacity())
      fiberCache.fiberId = fiberId
      val startTime = System.currentTimeMillis()
      Platform.copyMemory(null, bb.asInstanceOf[DirectBuffer].address(),
        null, fiberCache.getBaseOffset, bb.capacity())
      logDebug(s"copy from ByteBuffer takes ${System.currentTimeMillis() - startTime} ms")
      fiberCache.occupy()
      cacheGuardian.addRemovalFiber(fiberId, fiberCache)
      fiberCache
    } else {
      cacheMissCount.addAndGet(1)
      val fiberCache = cache(fiberId)
      fiberCache.occupy()
      cacheGuardian.addRemovalFiber(fiberId, fiberCache)
      fiberCache
    }
  }

  // todo: can be async here
  override def put(fiber: FiberCache) {
    fiber.occupy()
    val fiberId = fiber.fiberId
    val objectId = hash(fiberId.toString)
    if( !contains(fiberId)) {
      logDebug(s"Cache miss, put into external cache")
      val bb: ByteBuffer = plasmaClient.create(objectId, fiber.size().toInt)
      Platform.copyMemory(null, fiber.getBaseOffset,
        null, bb.asInstanceOf[DirectBuffer].address(), fiber.size())
      plasmaClient.seal(objectId)
      plasmaClient.release(objectId)
    }
    fiber.release()
  }
  override def getIfPresent(fiber: FiberId): FiberCache = null

  override def getFibers: Set[FiberId] = {
    Set.empty
  }

  override def invalidate(fiber: FiberId): Unit = { }

  override def invalidateAll(fibers: Iterable[FiberId]): Unit = { }

  override def cacheSize: Long = 0

  override def cacheCount: Long = 0

  override def cacheStats: CacheStats = {
    CacheStats(0,
      0, 0, 0,
      cacheGuardian.pendingFiberCount,
      cacheGuardian.pendingFiberSize,
      cacheHitCount.get(),
      cacheMissCount.get(),
      0, 0, 0,
      0, 0, 0, 0, 0 // index fiberCache
    )
  }

  override def pendingFiberCount: Int = 0


}

class GuavaOapCache(
    dataCacheMemory: Long,
    indexCacheMemory: Long,
    cacheGuardianMemory: Long,
    var indexDataSeparationEnable: Boolean)
    extends OapCache with Logging {

  // TODO: CacheGuardian can also track cache statistics periodically
  private val cacheGuardian = new CacheGuardian(cacheGuardianMemory)
  cacheGuardian.start()

  private val KB: Double = 1024
  private val DATA_MAX_WEIGHT = (dataCacheMemory / KB).toInt
  private val INDEX_MAX_WEIGHT = (indexCacheMemory / KB).toInt
  private val TOTAL_MAX_WEIGHT = INDEX_MAX_WEIGHT + DATA_MAX_WEIGHT
  private val CONCURRENCY_LEVEL = 4

  // Total cached size for debug purpose, not include pending fiber
  private val _cacheSize: AtomicLong = new AtomicLong(0)

  private val removalListener = new RemovalListener[FiberId, FiberCache] {
    override def onRemoval(notification: RemovalNotification[FiberId, FiberCache]): Unit = {
      logDebug(s"Put fiber into removal list. Fiber: ${notification.getKey}")
      cacheGuardian.addRemovalFiber(notification.getKey, notification.getValue)
      _cacheSize.addAndGet(-notification.getValue.size())
      decFiberCountAndSize(notification.getKey, 1, notification.getValue.size())
    }
  }

  private val weigher = new Weigher[FiberId, FiberCache] {
    override def weigh(key: FiberId, value: FiberCache): Int = {
      // We should calculate the weigh with the occupied size of the block.
      math.ceil(value.getOccupiedSize() / KB).toInt
    }
  }

  // this is only used when enable index and data cache separation
  private var dataCacheInstance = if (indexDataSeparationEnable) {
    initLoadingCache(DATA_MAX_WEIGHT)
  } else {
    null
  }

  // this is only used when enable index and data cache separation
  private var indexCacheInstance = if (indexDataSeparationEnable) {
    initLoadingCache(INDEX_MAX_WEIGHT)
  } else {
    null
  }

  // this is only used when disable index and data cache separation
  private var generalCacheInstance = if (!indexDataSeparationEnable) {
    initLoadingCache(TOTAL_MAX_WEIGHT)
  } else {
    null
  }

  private def initLoadingCache(weight: Int) = {
    CacheBuilder.newBuilder()
      .recordStats()
      .removalListener(removalListener)
      .maximumWeight(weight)
      .weigher(weigher)
      .concurrencyLevel(CONCURRENCY_LEVEL)
      .build[FiberId, FiberCache](new CacheLoader[FiberId, FiberCache] {
      override def load(key: FiberId): FiberCache = {
        val startLoadingTime = System.currentTimeMillis()
        val fiberCache = cache(key)
        incFiberCountAndSize(key, 1, fiberCache.size())
        logDebug(
          "Load missed index fiber took %s. Fiber: %s. length: %s".format(
            Utils.getUsedTimeMs(startLoadingTime), key, fiberCache.size()))
        _cacheSize.addAndGet(fiberCache.size())
        fiberCache
      }
    })
  }

  override def get(fiber: FiberId): FiberCache = {
    val readLock = OapRuntime.getOrCreate.fiberLockManager.getFiberLock(fiber).readLock()
    readLock.lock()
    try {
        if (indexDataSeparationEnable) {
          if (fiber.isInstanceOf[DataFiberId] || fiber.isInstanceOf[TestDataFiberId]) {
            val fiberCache = dataCacheInstance.get(fiber)
            // Avoid loading a fiber larger than DATA_MAX_WEIGHT / CONCURRENCY_LEVEL
            assert(fiberCache.size() <= DATA_MAX_WEIGHT * KB / CONCURRENCY_LEVEL,
              s"Failed to cache fiber(${Utils.bytesToString(fiberCache.size())}) " +
                s"with cache's MAX_WEIGHT" +
                s"(${Utils.bytesToString(DATA_MAX_WEIGHT.toLong * KB.toLong)}) " +
                s"/ $CONCURRENCY_LEVEL")
            fiberCache.occupy()
            fiberCache
          } else if (
            fiber.isInstanceOf[BTreeFiberId] ||
              fiber.isInstanceOf[BitmapFiberId] ||
              fiber.isInstanceOf[TestIndexFiberId]) {
            val fiberCache = indexCacheInstance.get(fiber)
            // Avoid loading a fiber larger than INDEX_MAX_WEIGHT / CONCURRENCY_LEVEL
            assert(fiberCache.size() <= INDEX_MAX_WEIGHT * KB / CONCURRENCY_LEVEL,
              s"Failed to cache fiber(${Utils.bytesToString(fiberCache.size())}) " +
                s"with cache's MAX_WEIGHT" +
                s"(${Utils.bytesToString(INDEX_MAX_WEIGHT.toLong * KB.toLong)}) " +
                s"/ $CONCURRENCY_LEVEL")
            fiberCache.occupy()
            fiberCache
          } else throw new OapException(s"not support fiber type $fiber")
        } else {
          val fiberCache = generalCacheInstance.get(fiber)
          // Avoid loading a fiber larger than MAX_WEIGHT / CONCURRENCY_LEVEL
          assert(fiberCache.size() <= TOTAL_MAX_WEIGHT * KB / CONCURRENCY_LEVEL,
            s"Failed to cache fiber(${Utils.bytesToString(fiberCache.size())}) " +
              s"with cache's MAX_WEIGHT" +
              s"(${Utils.bytesToString(TOTAL_MAX_WEIGHT.toLong * KB.toLong)}) / $CONCURRENCY_LEVEL")
          fiberCache.occupy()
          fiberCache
        }
    } finally {
      readLock.unlock()
    }
  }

  override def put(fiber: FiberCache): Unit = {
    throw new OapException("Unsupported in SimpleCache")
  }

  override def getIfPresent(fiber: FiberId): FiberCache =
    if (indexDataSeparationEnable) {
      if (fiber.isInstanceOf[DataFiberId] || fiber.isInstanceOf[TestDataFiberId]) {
        dataCacheInstance.getIfPresent(fiber)
      } else if (
        fiber.isInstanceOf[BTreeFiberId] ||
          fiber.isInstanceOf[BitmapFiberId] ||
          fiber.isInstanceOf[TestIndexFiberId]) {
        indexCacheInstance.getIfPresent(fiber)
      } else null
    } else {
      generalCacheInstance.getIfPresent(fiber)
    }

  override def getFibers: Set[FiberId] =
    if (indexDataSeparationEnable) {
      dataCacheInstance.asMap().keySet().asScala.toSet ++
        indexCacheInstance.asMap().keySet().asScala.toSet
    } else {
      generalCacheInstance.asMap().keySet().asScala.toSet
    }

  override def invalidate(fiber: FiberId): Unit =
    if (indexDataSeparationEnable) {
      if (fiber.isInstanceOf[DataFiberId] || fiber.isInstanceOf[TestDataFiberId]) {
        dataCacheInstance.invalidate(fiber)
      } else if (
        fiber.isInstanceOf[BTreeFiberId] ||
          fiber.isInstanceOf[BitmapFiberId] ||
          fiber.isInstanceOf[TestIndexFiberId]) {
        indexCacheInstance.invalidate(fiber)
      }
    } else {
      generalCacheInstance.invalidate(fiber)
    }

  override def invalidateAll(fibers: Iterable[FiberId]): Unit = {
    fibers.foreach(invalidate)
  }

  override def cacheSize: Long = _cacheSize.get()

  override def cacheStats: CacheStats = {
    if (indexDataSeparationEnable) {
      val dataStats = dataCacheInstance.stats()
      val indexStats = indexCacheInstance.stats()
      CacheStats(
        dataFiberCount.get(), dataFiberSize.get(),
        indexFiberCount.get(), indexFiberSize.get(),
        pendingFiberCount, cacheGuardian.pendingFiberSize,
        dataStats.hitCount(),
        dataStats.missCount(),
        dataStats.loadCount(),
        dataStats.totalLoadTime(),
        dataStats.evictionCount(),
        indexStats.hitCount(),
        indexStats.missCount(),
        indexStats.loadCount(),
        indexStats.totalLoadTime(),
        indexStats.evictionCount()
      )
    } else {
      // when disable index and data cache separation
      // we can't independently retrieve index and data cache
      val cacheStats = generalCacheInstance.stats()
      CacheStats(
        dataFiberCount.get(), dataFiberSize.get(),
        indexFiberCount.get(), indexFiberSize.get(),
        pendingFiberCount, cacheGuardian.pendingFiberSize,
        cacheStats.hitCount(),
        cacheStats.missCount(),
        cacheStats.loadCount(),
        cacheStats.totalLoadTime(),
        cacheStats.evictionCount(),
        0L,
        0L,
        0L,
        0L,
        0L
      )
    }
  }

  override def cacheCount: Long =
    if (indexDataSeparationEnable) {
      dataCacheInstance.size() + indexCacheInstance.size()
    } else {
      generalCacheInstance.size()
    }

  override def pendingFiberCount: Int = cacheGuardian.pendingFiberCount

  override def cleanUp(): Unit = {
    super.cleanUp()
    if (indexDataSeparationEnable) {
      dataCacheInstance.cleanUp()
      indexCacheInstance.cleanUp()
    } else {
      generalCacheInstance.cleanUp()
    }
  }

  // This is only for test purpose
  private[filecache] def enableCacheSeparation(): Unit = {
    this.indexDataSeparationEnable = true
    if (dataCacheInstance == null) {
      dataCacheInstance = initLoadingCache(DATA_MAX_WEIGHT)
    }
    if (indexCacheInstance == null) {
      indexCacheInstance = initLoadingCache(INDEX_MAX_WEIGHT)
    }
    generalCacheInstance = null
  }
}<|MERGE_RESOLUTION|>--- conflicted
+++ resolved
@@ -18,21 +18,14 @@
 package org.apache.spark.sql.execution.datasources.oap.filecache
 
 import java.nio.ByteBuffer
-<<<<<<< HEAD
-import java.util.concurrent.ConcurrentHashMap
-=======
 import java.util.concurrent.{ConcurrentHashMap, Executors, ExecutorService}
->>>>>>> dcd858df
 import java.util.concurrent.atomic.AtomicLong
 
 import scala.collection.JavaConverters._
 
 import com.google.common.cache._
-<<<<<<< HEAD
 import com.google.common.hash._
 import org.apache.arrow.plasma
-=======
->>>>>>> dcd858df
 import sun.nio.ch.DirectBuffer
 
 import org.apache.spark.SparkEnv
@@ -40,10 +33,7 @@
 import org.apache.spark.sql.execution.datasources.OapException
 import org.apache.spark.sql.internal.oap.OapConf
 import org.apache.spark.sql.oap.OapRuntime
-<<<<<<< HEAD
-=======
 import org.apache.spark.sql.types.LongType
->>>>>>> dcd858df
 import org.apache.spark.unsafe.{Platform, VMEMCacheJNI}
 import org.apache.spark.util.Utils
 
@@ -140,7 +130,7 @@
   }
 
   override def put(fiber: FiberCache): Unit = {
-    throw new OapException("Unsupported in NonEvictCache")
+    throw new OapException("Unsupported in NonEvict Cache")
   }
 
   override def getIfPresent(fiber: FiberId): FiberCache = {
@@ -299,6 +289,7 @@
   }
 
   def put(fiber: FiberCache): Unit = {
+    fiber.asyncWriteOffset(fiber.size())
     val fiberId = fiber.fiberId
     logDebug(s"vmemcacheput params: fiberkey size: ${fiberId.toFiberKey().length}," +
       s"addr: ${fiber.getBaseOffset}, length: ${fiber.getOccupiedSize().toInt} ")
@@ -385,6 +376,16 @@
   private val conf = SparkEnv.get.conf
   private val externalStoreCacheSocket: String =
     conf.get(OapConf.OAP_FIBERCACHE_EXTERNAL_STORE_PATH)
+  val isAsyncWrite = conf.getBoolean(OapConf.OAP_FIBERCACHE_ASYNC_WRITE.key,
+    OapConf.OAP_FIBERCACHE_ASYNC_WRITE.defaultValue.get)
+  val asyncWriteThreadNum = conf.getInt(OapConf.OAP_FIBERCACHE_ASYNC_WRITE_THREAD_NUM.key,
+    OapConf.OAP_FIBERCACHE_ASYNC_WRITE_THREAD_NUM.defaultValue.get)
+  val asyncWriteBatch = conf.getLong(OapConf.OAP_FIBERCACHE_ASYNC_WRITE_BATCH_SIZE.key,
+    OapConf.OAP_FIBERCACHE_ASYNC_WRITE_BATCH_SIZE.defaultValue.get)
+  logInfo(s"Async get Fibers is $isAsyncWrite, thread num is $asyncWriteThreadNum," +
+    s" batch size is $asyncWriteBatch")
+  lazy val threadPool: ExecutorService = Executors.newFixedThreadPool(24)
+
   private var cacheInit: Boolean = false
   def init(): Unit = {
     if (!cacheInit) {
@@ -436,12 +437,38 @@
       logDebug(s"Cache hit, get from external cache.")
       cacheHitCount.addAndGet(1)
       val bb: ByteBuffer = plasmaClient.getByteBuffer(objectId, 2000, false)
-      val fiberCache = emptyDataFiber(bb.capacity())
+      val length = bb.capacity()
+      val fiberCache = emptyDataFiber(length)
       fiberCache.fiberId = fiberId
-      val startTime = System.currentTimeMillis()
-      Platform.copyMemory(null, bb.asInstanceOf[DirectBuffer].address(),
-        null, fiberCache.getBaseOffset, bb.capacity())
-      logDebug(s"copy from ByteBuffer takes ${System.currentTimeMillis() - startTime} ms")
+      if(isAsyncWrite) {
+        class asyncGetThread extends Runnable {
+          override def run(): Unit = {
+            val startTime = System.nanoTime()
+            val batchSize = asyncWriteBatch
+            val batches: Long = length / batchSize
+            val batchLeft: Long = length % batchSize
+            for (i: Long <- 0L until batches) {
+              Platform.copyMemory(null, bb.asInstanceOf[DirectBuffer].address() + i * batchSize,
+                null, fiberCache.getBaseOffset + i * batchSize, batchSize)
+              fiberCache.asyncWriteOffset(batchSize)
+            }
+            Platform.copyMemory(null, bb.asInstanceOf[DirectBuffer].address() + batches * batchSize,
+              null, fiberCache.getBaseOffset + batches * batchSize, batchLeft)
+            fiberCache.asyncWriteOffset(batchLeft)
+            val duration = (System.nanoTime() - startTime)
+            logDebug(s"async getNative total takes ${duration} ns")
+            cacheTotalGetTime.addAndGet(duration)
+          }
+        }
+        threadPool.execute(new asyncGetThread())
+      } else {
+        val startTime = System.nanoTime()
+        Platform.copyMemory(null, bb.asInstanceOf[DirectBuffer].address(),
+          null, fiberCache.getBaseOffset, bb.capacity())
+        val duration = System.nanoTime() - startTime
+        logDebug(s"copy from ByteBuffer takes ${duration} ms")
+        cacheTotalGetTime.addAndGet(duration)
+      }
       fiberCache.occupy()
       cacheGuardian.addRemovalFiber(fiberId, fiberCache)
       fiberCache
